--- conflicted
+++ resolved
@@ -1,10 +1,5 @@
 #pragma once
-<<<<<<< HEAD
-
-#include <CL/sycl.hpp>
-=======
 #include <sycl/sycl.hpp>
->>>>>>> 3776135a
 
 #include <algorithm> // for std::min
 #include <cassert>
@@ -45,11 +40,7 @@
     args.result_consumer->consumeResult("problem-size", std::to_string(args.problem_size));
     args.result_consumer->consumeResult("local-size", std::to_string(args.local_size));
     args.result_consumer->consumeResult(
-<<<<<<< HEAD
-        "device-name", args.device_queue.get_device().template get_info<cl::sycl::info::device::name>());
-=======
         "device-name", args.device_queue.get_device().template get_info<sycl::info::device::name>());
->>>>>>> 3776135a
     args.result_consumer->consumeResult("sycl-implementation", this->getSyclImplementation());
 
     TimeMetricsProcessor<Benchmark> time_metrics(args);
@@ -97,14 +88,9 @@
           // Runtime without kernel time
           std::chrono::nanoseconds system_time{0};
           for(auto& e : run_events) {
-<<<<<<< HEAD
-            const auto start = e.get_profiling_info<cl::sycl::info::event_profiling::command_start>();
-            const auto end = e.get_profiling_info<cl::sycl::info::event_profiling::command_end>();
-            const auto submit = e.get_profiling_info<cl::sycl::info::event_profiling::command_submit>();
-=======
             const auto start = e.get_profiling_info<sycl::info::event_profiling::command_start>();
             const auto end = e.get_profiling_info<sycl::info::event_profiling::command_end>();
->>>>>>> 3776135a
+            const auto submit = e.get_profiling_info<sycl::info::event_profiling::command_submit>();
             total_time += std::chrono::nanoseconds(end - start);
             submit_time += std::chrono::nanoseconds(start - submit);
           }
@@ -180,11 +166,7 @@
 
 class BenchmarkApp {
   BenchmarkArgs args;
-<<<<<<< HEAD
-  cl::sycl::queue device_queue;
-=======
   sycl::queue device_queue;
->>>>>>> 3776135a
   std::unordered_set<std::string> benchmark_names;
 
 public:
@@ -223,11 +205,7 @@
 #endif
 
       mgr.run(additional_args...);
-<<<<<<< HEAD
-    } catch(cl::sycl::exception& e) {
-=======
     } catch(sycl::exception& e) {
->>>>>>> 3776135a
       std::cerr << "SYCL error: " << e.what() << std::endl;
     } catch(std::exception& e) {
       std::cerr << "Error: " << e.what() << std::endl;
