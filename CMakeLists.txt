cmake_minimum_required(VERSION 3.5)
project(sycl-bench)

set(CMAKE_MODULE_PATH ${CMAKE_MODULE_PATH} ${PROJECT_SOURCE_DIR}/cmake)
set_property(GLOBAL PROPERTY USE_FOLDERS ON)

if(NOT CMAKE_BUILD_TYPE)
  set(CMAKE_BUILD_TYPE "Release" CACHE STRING "CMake Build Type" FORCE)
endif()

set(CMAKE_CXX_STANDARD 17)
set(CMAKE_CXX_STANDARD_REQUIRED ON)
set(CMAKE_CXX_EXTENSIONS OFF)

# Due to CMake limitations, hipSYCL requires C++ standard to be set manually
set(CMAKE_SYCL_FLAGS "${CMAKE_SYCL_FLAGS} -std=c++17")

if(CMAKE_GENERATOR STREQUAL "Ninja")
  set(CMAKE_SYCL_FLAGS "${CMAKE_SYCL_FLAGS} -fdiagnostics-color=always")
  set(CMAKE_CXX_FLAGS "${CMAKE_CXX_FLAGS} -fdiagnostics-color=always")
  set(COMPUTECPP_USER_FLAGS "${COMPUTECPP_USER_FLAGS} -fdiagnostics-color=always")
endif()

include_directories(${CMAKE_SOURCE_DIR}/include)
include_directories(${CMAKE_SOURCE_DIR}/polybench/common)

set(supported_implementations
  AdaptiveCpp
  dpcpp
  triSYCL
)

list(FIND supported_implementations ${SYCL_IMPL} impl_idx)

if(NOT SYCL_IMPL OR impl_idx EQUAL -1)
  message(FATAL_ERROR "Please specify SYCL_IMPL (one of: ${supported_implementations})")
endif()

if(SYCL_IMPL STREQUAL "AdaptiveCpp")
  find_package(AdaptiveCpp REQUIRED)
elseif(SYCL_IMPL STREQUAL "dpcpp")
  set(CMAKE_CXX_FLAGS "${CMAKE_CXX_FLAGS} -fsycl")
<<<<<<< HEAD
elseif(SYCL_IMPL STREQUAL "LLVM-CUDA")
  set(CMAKE_CXX_FLAGS
    "${CMAKE_CXX_FLAGS} -fsycl -fsycl-targets=nvptx64-nvidia-cuda  -Wno-deprecated -Wno-unknown-cuda-version")
    # "${CMAKE_CXX_FLAGS} -fsycl -fsycl-targets=nvptx64-nvidia-cuda -Xsycl-target-backend --cuda-gpu-arch=sm_70 -Wno-deprecated -Wno-unknown-cuda-version")
=======

  if(DPCPP_WITH_CUDA_BACKEND)
    set(CMAKE_CXX_FLAGS "${CMAKE_CXX_FLAGS} -fsycl-targets=nvptx64-nvidia-cuda")

    set(CUDA_ARCH "" CACHE STRING "CUDA device architecture e.g. sm_70")

    if(NOT CUDA_ARCH STREQUAL "")
      set(CMAKE_CXX_FLAGS "${CMAKE_CXX_FLAGS} -Xsycl-target-backend --cuda-gpu-arch=${CUDA_ARCH}")
    endif()
  endif()

  if(DPCPP_WITH_ROCM_BACKEND)
    set(ROCM_ARCH "" CACHE STRING "ROCm device architecture e.g. gfx908")

    if(NOT ROCM_ARCH STREQUAL "")
      set(CMAKE_CXX_FLAGS "${CMAKE_CXX_FLAGS} -fsycl-targets=amd_gpu_${ROCM_ARCH}")
    endif()
  endif()

  if(DPCPP_WITH_LZ_BACKEND)
    set(CMAKE_CXX_FLAGS "${CMAKE_CXX_FLAGS} -fsycl-targets=spir64_gen")

    set(LZ_ARCH "" CACHE STRING "Level Zero device architecture e.g. acm-g10")

    if(NOT LZ_ARCH STREQUAL "")
      set(CMAKE_CXX_FLAGS "${CMAKE_CXX_FLAGS} -Xsycl-target-backend \"-device ${LZ_ARCH}\"")
    endif()
  endif()
>>>>>>> 3776135a
elseif(SYCL_IMPL STREQUAL "triSYCL")
  find_package(TriSYCL MODULE REQUIRED)
endif()

set(benchmarks
  micro/arith.cpp
  micro/DRAM.cpp
  micro/host_device_bandwidth.cpp
  micro/pattern_L2.cpp
  micro/sf.cpp
  micro/local_mem.cpp
  single-kernel/median.cpp
  single-kernel/scalar_prod.cpp
  single-kernel/sobel.cpp
  single-kernel/sobel5.cpp
  single-kernel/sobel7.cpp
  single-kernel/vec_add.cpp
  single-kernel/lin_reg_error.cpp
  single-kernel/lin_reg_coeff.cpp
  single-kernel/kmeans.cpp
  single-kernel/mol_dyn.cpp
  single-kernel/nbody.cpp
  pattern/segmentedreduction.cpp
  pattern/reduction.cpp
  runtime/dag_task_throughput_sequential.cpp
  runtime/dag_task_throughput_independent.cpp
  runtime/blocked_transform.cpp
  runtime/matmulchain.cpp
  polybench/2DConvolution.cpp
  polybench/2mm.cpp
  polybench/3DConvolution.cpp
  polybench/3mm.cpp
  polybench/atax.cpp
  polybench/bicg.cpp
  polybench/correlation.cpp
  polybench/covariance.cpp
  polybench/fdtd2d.cpp
  polybench/gemm.cpp
  polybench/gesummv.cpp
  polybench/gramschmidt.cpp
  polybench/mvt.cpp
  polybench/syr2k.cpp
  polybench/syrk.cpp
<<<<<<< HEAD
  #compiletime/compiletime.cpp
  #### SYCL 2020 ####
  sycl2020/usm_accessors_latency.cpp
=======

  # compiletime/compiletime.cpp
  spec_constants/spec_constant_convolution.cpp
>>>>>>> 3776135a
)

foreach(benchmark IN LISTS benchmarks)
  get_filename_component(target ${benchmark} NAME_WE)

  add_executable(${target} ${benchmark})

  if(SYCL_IMPL STREQUAL "AdaptiveCpp")
    add_sycl_to_target(TARGET ${target} SOURCES ${benchmark})
  endif()

  if(SYCL_IMPL STREQUAL "dpcpp")
    target_compile_definitions(${target} PRIVATE __DPCPP__)
  endif()

  if(SYCL_IMPL STREQUAL "triSYCL")
    add_sycl_to_target(${target})
    target_compile_definitions(${target} PRIVATE __TRISYCL__)
  endif()

  install(TARGETS ${target} RUNTIME DESTINATION bin/benchmarks/)
  get_filename_component(dir ${benchmark} DIRECTORY)
  set_property(TARGET ${target} PROPERTY FOLDER ${dir})
endforeach(benchmark)

# The "compiletime" target should only be used in the context of the compile time evaluation script
# set_target_properties(compiletime PROPERTIES EXCLUDE_FROM_ALL 1)
install(PROGRAMS bin/run-suite DESTINATION bin/)
install(FILES ${PROJECT_SOURCE_DIR}/Brommy.bmp DESTINATION share/)<|MERGE_RESOLUTION|>--- conflicted
+++ resolved
@@ -40,12 +40,6 @@
   find_package(AdaptiveCpp REQUIRED)
 elseif(SYCL_IMPL STREQUAL "dpcpp")
   set(CMAKE_CXX_FLAGS "${CMAKE_CXX_FLAGS} -fsycl")
-<<<<<<< HEAD
-elseif(SYCL_IMPL STREQUAL "LLVM-CUDA")
-  set(CMAKE_CXX_FLAGS
-    "${CMAKE_CXX_FLAGS} -fsycl -fsycl-targets=nvptx64-nvidia-cuda  -Wno-deprecated -Wno-unknown-cuda-version")
-    # "${CMAKE_CXX_FLAGS} -fsycl -fsycl-targets=nvptx64-nvidia-cuda -Xsycl-target-backend --cuda-gpu-arch=sm_70 -Wno-deprecated -Wno-unknown-cuda-version")
-=======
 
   if(DPCPP_WITH_CUDA_BACKEND)
     set(CMAKE_CXX_FLAGS "${CMAKE_CXX_FLAGS} -fsycl-targets=nvptx64-nvidia-cuda")
@@ -74,7 +68,6 @@
       set(CMAKE_CXX_FLAGS "${CMAKE_CXX_FLAGS} -Xsycl-target-backend \"-device ${LZ_ARCH}\"")
     endif()
   endif()
->>>>>>> 3776135a
 elseif(SYCL_IMPL STREQUAL "triSYCL")
   find_package(TriSYCL MODULE REQUIRED)
 endif()
@@ -118,15 +111,10 @@
   polybench/mvt.cpp
   polybench/syr2k.cpp
   polybench/syrk.cpp
-<<<<<<< HEAD
-  #compiletime/compiletime.cpp
-  #### SYCL 2020 ####
-  sycl2020/usm_accessors_latency.cpp
-=======
 
   # compiletime/compiletime.cpp
   spec_constants/spec_constant_convolution.cpp
->>>>>>> 3776135a
+  sycl2020/usm_accessors_latency.cpp
 )
 
 foreach(benchmark IN LISTS benchmarks)
